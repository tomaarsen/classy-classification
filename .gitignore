--- conflicted
+++ resolved
@@ -129,13 +129,9 @@
 .pyre/
 
 # Downloaded models
-<<<<<<< HEAD
 *.model
 *.model.*
-
 # OS
 **/*.DS_Store
-=======
 /models
-*.onnx
->>>>>>> 7db2c910
+*.onnx